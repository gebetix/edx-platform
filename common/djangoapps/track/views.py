import datetime

import pytz
from pytz import UTC

from django.contrib.auth.decorators import login_required
from django.http import HttpResponse
from django.shortcuts import redirect

from django_future.csrf import ensure_csrf_cookie

from mitxmako.shortcuts import render_to_response

from track import tracker
from track.models import TrackingLog


def log_event(event):
    """Capture a event by sending it to the register trackers"""
    tracker.send(event)


def user_track(request):
    """
    Log when POST call to "event" URL is made by a user. Uses request.REQUEST
    to allow for GET calls.

    GET or POST call should provide "event_type", "event", and "page" arguments.
    """
    try:  # TODO: Do the same for many of the optional META parameters
        username = request.user.username
    except:
        username = "anonymous"

    try:
        scookie = request.META['HTTP_COOKIE']  # Get cookies
        scookie = ";".join([c.split('=')[1] for c in scookie.split(";") if "sessionid" in c]).strip()  # Extract session ID
    except:
        scookie = ""

    try:
        agent = request.META['HTTP_USER_AGENT']
    except:
        agent = ''

    event = {
        "username": username,
        "session": scookie,
        "ip": request.META['REMOTE_ADDR'],
        "event_source": "browser",
        "event_type": request.REQUEST.get('event_type','unknown'),
        "event": request.REQUEST.get('event','unknown'),
        "agent": agent,
<<<<<<< HEAD
        "page": request.REQUEST.get('page', 'unknown'),
        "time": datetime.datetime.now(UTC).isoformat(),
=======
        "page": request.REQUEST['page'],
        "time": datetime.datetime.now(UTC),
>>>>>>> c7546271
        "host": request.META['SERVER_NAME'],
    }

    log_event(event)

    return HttpResponse('success')


def server_track(request, event_type, event, page=None):
    """Log events related to server requests."""
    try:
        username = request.user.username
    except:
        username = "anonymous"

    try:
        agent = request.META['HTTP_USER_AGENT']
    except:
        agent = ''

    event = {
        "username": username,
        "ip": request.META['REMOTE_ADDR'],
        "event_source": "server",
        "event_type": event_type,
        "event": event,
        "agent": agent,
        "page": page,
        "time": datetime.datetime.now(UTC),
        "host": request.META['SERVER_NAME'],
    }

    if event_type.startswith("/event_logs") and request.user.is_staff:
        return  # don't log

    log_event(event)


def task_track(request_info, task_info, event_type, event, page=None):
    """
    Logs tracking information for events occuring within celery tasks.

    The `event_type` is a string naming the particular event being logged,
    while `event` is a dict containing whatever additional contextual information
    is desired.

    The `request_info` is a dict containing information about the original
    task request.  Relevant keys are `username`, `ip`, `agent`, and `host`.
    While the dict is required, the values in it are not, so that {} can be
    passed in.

    In addition, a `task_info` dict provides more information about the current
    task, to be stored with the `event` dict.  This may also be an empty dict.

    The `page` parameter is optional, and allows the name of the page to
    be provided.
    """

    # supplement event information with additional information
    # about the task in which it is running.
    full_event = dict(event, **task_info)

    # All fields must be specified, in case the tracking information is
    # also saved to the TrackingLog model.  Get values from the task-level
    # information, or just add placeholder values.
    event = {
        "username": request_info.get('username', 'unknown'),
        "ip": request_info.get('ip', 'unknown'),
        "event_source": "task",
        "event_type": event_type,
        "event": full_event,
        "agent": request_info.get('agent', 'unknown'),
        "page": page,
        "time": datetime.datetime.now(UTC),
        "host": request_info.get('host', 'unknown')
    }

    log_event(event)


@login_required
@ensure_csrf_cookie
def view_tracking_log(request, args=''):
    """View to output contents of TrackingLog model.  For staff use only."""
    if not request.user.is_staff:
        return redirect('/')
    nlen = 100
    username = ''
    if args:
        for arg in args.split('/'):
            if arg.isdigit():
                nlen = int(arg)
            if arg.startswith('username='):
                username = arg[9:]

    record_instances = TrackingLog.objects.all().order_by('-time')
    if username:
        record_instances = record_instances.filter(username=username)
    record_instances = record_instances[0:nlen]

    # fix dtstamp
    fmt = '%a %d-%b-%y %H:%M:%S'  # "%Y-%m-%d %H:%M:%S %Z%z"
    for rinst in record_instances:
        rinst.dtstr = rinst.time.replace(tzinfo=pytz.utc).astimezone(pytz.timezone('US/Eastern')).strftime(fmt)

    return render_to_response('tracking_log.html', {'records': record_instances})<|MERGE_RESOLUTION|>--- conflicted
+++ resolved
@@ -51,13 +51,8 @@
         "event_type": request.REQUEST.get('event_type','unknown'),
         "event": request.REQUEST.get('event','unknown'),
         "agent": agent,
-<<<<<<< HEAD
         "page": request.REQUEST.get('page', 'unknown'),
-        "time": datetime.datetime.now(UTC).isoformat(),
-=======
-        "page": request.REQUEST['page'],
         "time": datetime.datetime.now(UTC),
->>>>>>> c7546271
         "host": request.META['SERVER_NAME'],
     }
 
